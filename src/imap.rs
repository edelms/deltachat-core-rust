use std::ffi::CString;
use std::net;
use std::sync::{Arc, Condvar, Mutex, RwLock};
use std::time::{Duration, SystemTime};

use crate::constants::*;
use crate::context::Context;
use crate::dc_loginparam::*;
use crate::dc_tools::as_str;
use crate::oauth2::dc_get_oauth2_access_token;
use crate::types::*;

pub const DC_IMAP_SEEN: usize = 0x0001;
pub const DC_REGENERATE: usize = 0x01;

pub const DC_SUCCESS: usize = 3;
pub const DC_ALREADY_DONE: usize = 2;
pub const DC_RETRY_LATER: usize = 1;
pub const DC_FAILED: usize = 0;

const PREFETCH_FLAGS: &'static str = "(UID ENVELOPE)";
const BODY_FLAGS: &'static str = "(FLAGS BODY.PEEK[])";
const FETCH_FLAGS: &'static str = "(FLAGS)";

#[repr(C)]
pub struct Imap {
    config: Arc<RwLock<ImapConfig>>,
    watch: Arc<(Mutex<bool>, Condvar)>,

    get_config: dc_get_config_t,
    set_config: dc_set_config_t,
    precheck_imf: dc_precheck_imf_t,
    receive_imf: dc_receive_imf_t,

    session: Arc<Mutex<Option<Session>>>,
    stream: Arc<RwLock<Option<net::TcpStream>>>,
    connected: Arc<Mutex<bool>>,
}

struct OAuth2 {
    user: String,
    access_token: String,
}

impl imap::Authenticator for OAuth2 {
    type Response = String;

    #[allow(unused_variables)]
    fn process(&self, data: &[u8]) -> Self::Response {
        format!(
            "user={}\x01auth=Bearer {}\x01\x01",
            self.user, self.access_token
        )
    }
}

#[derive(Debug)]
pub enum FolderMeaning {
    Unknown,
    SentObjects,
    Other,
}

pub enum Client {
    Secure(
        imap::Client<native_tls::TlsStream<net::TcpStream>>,
        net::TcpStream,
    ),
    Insecure(imap::Client<net::TcpStream>, net::TcpStream),
}

pub enum Session {
    Secure(imap::Session<native_tls::TlsStream<net::TcpStream>>),
    Insecure(imap::Session<net::TcpStream>),
}

pub enum IdleHandle<'a> {
    Secure(imap::extensions::idle::Handle<'a, native_tls::TlsStream<net::TcpStream>>),
    Insecure(imap::extensions::idle::Handle<'a, net::TcpStream>),
}

impl<'a> IdleHandle<'a> {
    pub fn set_keepalive(&mut self, interval: Duration) {
        match self {
            IdleHandle::Secure(i) => i.set_keepalive(interval),
            IdleHandle::Insecure(i) => i.set_keepalive(interval),
        }
    }

    pub fn wait_keepalive(self) -> imap::error::Result<()> {
        match self {
            IdleHandle::Secure(i) => i.wait_keepalive(),
            IdleHandle::Insecure(i) => i.wait_keepalive(),
        }
    }
}

impl Client {
    pub fn connect_secure<A: net::ToSocketAddrs, S: AsRef<str>>(
        addr: A,
        domain: S,
    ) -> imap::error::Result<Self> {
        let stream = net::TcpStream::connect(addr)?;
        let tls = native_tls::TlsConnector::builder()
            .danger_accept_invalid_hostnames(true)
            .build()
            .unwrap();

        let s = stream.try_clone().expect("cloning the stream failed");
        let tls_stream = native_tls::TlsConnector::connect(&tls, domain.as_ref(), s)?;

        let client = imap::Client::new(tls_stream);
        // TODO: Read greeting

        Ok(Client::Secure(client, stream))
    }

    pub fn connect_insecure<A: net::ToSocketAddrs>(addr: A) -> imap::error::Result<Self> {
        let stream = net::TcpStream::connect(addr)?;

        let client = imap::Client::new(stream.try_clone().unwrap());
        // TODO: Read greeting

        Ok(Client::Insecure(client, stream))
    }

    pub fn secure<S: AsRef<str>>(self, domain: S) -> imap::error::Result<Client> {
        match self {
            Client::Insecure(client, stream) => {
                let tls = native_tls::TlsConnector::builder()
                    .danger_accept_invalid_hostnames(true)
                    .build()
                    .unwrap();

                let client_sec = client.secure(domain, &tls)?;

                Ok(Client::Secure(client_sec, stream))
            }
            // Nothing to do
            Client::Secure(_, _) => Ok(self),
        }
    }

    pub fn authenticate<A: imap::Authenticator, S: AsRef<str>>(
        self,
        auth_type: S,
        authenticator: &A,
    ) -> Result<(Session, net::TcpStream), (imap::error::Error, Client)> {
        match self {
            Client::Secure(i, stream) => match i.authenticate(auth_type, authenticator) {
                Ok(session) => Ok((Session::Secure(session), stream)),
                Err((err, c)) => Err((err, Client::Secure(c, stream))),
            },
            Client::Insecure(i, stream) => match i.authenticate(auth_type, authenticator) {
                Ok(session) => Ok((Session::Insecure(session), stream)),
                Err((err, c)) => Err((err, Client::Insecure(c, stream))),
            },
        }
    }

    pub fn login<U: AsRef<str>, P: AsRef<str>>(
        self,
        username: U,
        password: P,
    ) -> Result<(Session, net::TcpStream), (imap::error::Error, Client)> {
        match self {
            Client::Secure(i, stream) => match i.login(username, password) {
                Ok(session) => Ok((Session::Secure(session), stream)),
                Err((err, c)) => Err((err, Client::Secure(c, stream))),
            },
            Client::Insecure(i, stream) => match i.login(username, password) {
                Ok(session) => Ok((Session::Insecure(session), stream)),
                Err((err, c)) => Err((err, Client::Insecure(c, stream))),
            },
        }
    }
}

impl Session {
    pub fn capabilities(
        &mut self,
    ) -> imap::error::Result<imap::types::ZeroCopy<imap::types::Capabilities>> {
        match self {
            Session::Secure(i) => i.capabilities(),
            Session::Insecure(i) => i.capabilities(),
        }
    }

    pub fn list(
        &mut self,
        reference_name: Option<&str>,
        mailbox_pattern: Option<&str>,
    ) -> imap::error::Result<imap::types::ZeroCopy<Vec<imap::types::Name>>> {
        match self {
            Session::Secure(i) => i.list(reference_name, mailbox_pattern),
            Session::Insecure(i) => i.list(reference_name, mailbox_pattern),
        }
    }

    pub fn create<S: AsRef<str>>(&mut self, mailbox_name: S) -> imap::error::Result<()> {
        match self {
            Session::Secure(i) => i.subscribe(mailbox_name),
            Session::Insecure(i) => i.subscribe(mailbox_name),
        }
    }

    pub fn subscribe<S: AsRef<str>>(&mut self, mailbox: S) -> imap::error::Result<()> {
        match self {
            Session::Secure(i) => i.subscribe(mailbox),
            Session::Insecure(i) => i.subscribe(mailbox),
        }
    }

    pub fn close(&mut self) -> imap::error::Result<()> {
        match self {
            Session::Secure(i) => i.close(),
            Session::Insecure(i) => i.close(),
        }
    }

    pub fn select<S: AsRef<str>>(
        &mut self,
        mailbox_name: S,
    ) -> imap::error::Result<imap::types::Mailbox> {
        match self {
            Session::Secure(i) => i.select(mailbox_name),
            Session::Insecure(i) => i.select(mailbox_name),
        }
    }

    pub fn fetch<S1, S2>(
        &mut self,
        sequence_set: S1,
        query: S2,
    ) -> imap::error::Result<imap::types::ZeroCopy<Vec<imap::types::Fetch>>>
    where
        S1: AsRef<str>,
        S2: AsRef<str>,
    {
        match self {
            Session::Secure(i) => i.fetch(sequence_set, query),
            Session::Insecure(i) => i.fetch(sequence_set, query),
        }
    }

    pub fn uid_fetch<S1, S2>(
        &mut self,
        uid_set: S1,
        query: S2,
    ) -> imap::error::Result<imap::types::ZeroCopy<Vec<imap::types::Fetch>>>
    where
        S1: AsRef<str>,
        S2: AsRef<str>,
    {
        match self {
            Session::Secure(i) => i.uid_fetch(uid_set, query),
            Session::Insecure(i) => i.uid_fetch(uid_set, query),
        }
    }

    pub fn idle(&mut self) -> imap::error::Result<IdleHandle> {
        match self {
            Session::Secure(i) => i.idle().map(|h| IdleHandle::Secure(h)),
            Session::Insecure(i) => i.idle().map(|h| IdleHandle::Insecure(h)),
        }
    }

    pub fn uid_store<S1, S2>(
        &mut self,
        uid_set: S1,
        query: S2,
    ) -> imap::error::Result<imap::types::ZeroCopy<Vec<imap::types::Fetch>>>
    where
        S1: AsRef<str>,
        S2: AsRef<str>,
    {
        match self {
            Session::Secure(i) => i.uid_store(uid_set, query),
            Session::Insecure(i) => i.uid_store(uid_set, query),
        }
    }

    pub fn uid_mv<S1: AsRef<str>, S2: AsRef<str>>(
        &mut self,
        uid_set: S1,
        mailbox_name: S2,
    ) -> imap::error::Result<()> {
        match self {
            Session::Secure(i) => i.uid_mv(uid_set, mailbox_name),
            Session::Insecure(i) => i.uid_mv(uid_set, mailbox_name),
        }
    }

    pub fn uid_copy<S1: AsRef<str>, S2: AsRef<str>>(
        &mut self,
        uid_set: S1,
        mailbox_name: S2,
    ) -> imap::error::Result<()> {
        match self {
            Session::Secure(i) => i.uid_copy(uid_set, mailbox_name),
            Session::Insecure(i) => i.uid_copy(uid_set, mailbox_name),
        }
    }
}

pub struct ImapConfig {
    pub addr: String,
    pub imap_server: String,
    pub imap_port: u16,
    pub imap_user: String,
    pub imap_pw: String,
    pub server_flags: usize,
    pub selected_folder: Option<String>,
    pub selected_mailbox: Option<imap::types::Mailbox>,
    pub selected_folder_needs_expunge: bool,
    pub should_reconnect: bool,
    pub can_idle: bool,
    pub has_xlist: bool,
    pub imap_delimiter: char,
    pub watch_folder: Option<String>,
}

impl Default for ImapConfig {
    fn default() -> Self {
        let cfg = ImapConfig {
            addr: "".into(),
            imap_server: "".into(),
            imap_port: 0,
            imap_user: "".into(),
            imap_pw: "".into(),
            server_flags: 0,
            selected_folder: None,
            selected_mailbox: None,
            selected_folder_needs_expunge: false,
            should_reconnect: false,
            can_idle: false,
            has_xlist: false,
            imap_delimiter: '.',
            watch_folder: None,
        };

        cfg
    }
}

impl Imap {
    pub fn new(
        get_config: dc_get_config_t,
        set_config: dc_set_config_t,
        precheck_imf: dc_precheck_imf_t,
        receive_imf: dc_receive_imf_t,
    ) -> Self {
        Imap {
            session: Arc::new(Mutex::new(None)),
            stream: Arc::new(RwLock::new(None)),
            config: Arc::new(RwLock::new(ImapConfig::default())),
            watch: Arc::new((Mutex::new(false), Condvar::new())),
            get_config,
            set_config,
            precheck_imf,
            receive_imf,
            connected: Arc::new(Mutex::new(false)),
        }
    }

    pub fn is_connected(&self) -> bool {
        *self.connected.lock().unwrap()
    }

    pub fn should_reconnect(&self) -> bool {
        self.config.read().unwrap().should_reconnect
    }

    fn setup_handle_if_needed(&self, context: &Context) -> bool {
        if self.config.read().unwrap().imap_server.is_empty() {
            return false;
        }

        if self.should_reconnect() {
            self.unsetup_handle(context);
        }

        if self.is_connected() && self.stream.read().unwrap().is_some() {
            self.config.write().unwrap().should_reconnect = false;
            return true;
        }

        let server_flags = self.config.read().unwrap().server_flags;

        let connection_res: imap::error::Result<Client> =
            if (server_flags & (DC_LP_IMAP_SOCKET_STARTTLS | DC_LP_IMAP_SOCKET_PLAIN)) != 0 {
                let config = self.config.read().unwrap();
                let imap_server: &str = config.imap_server.as_ref();
                let imap_port = config.imap_port;

                Client::connect_insecure((imap_server, imap_port)).and_then(|client| {
                    if (server_flags & DC_LP_IMAP_SOCKET_STARTTLS) != 0 {
                        client.secure(imap_server)
                    } else {
                        Ok(client)
                    }
                })
            } else {
                let config = self.config.read().unwrap();
                let imap_server: &str = config.imap_server.as_ref();
                let imap_port = config.imap_port;

                Client::connect_secure((imap_server, imap_port), imap_server)
            };

        let login_res = match connection_res {
            Ok(client) => {
                let config = self.config.read().unwrap();
                let imap_user: &str = config.imap_user.as_ref();
                let imap_pw: &str = config.imap_pw.as_ref();

                if (server_flags & DC_LP_AUTH_OAUTH2) != 0 {
                    let addr: &str = config.addr.as_ref();

                    if let Some(token) =
                        dc_get_oauth2_access_token(context, addr, imap_pw, DC_REGENERATE as usize)
                    {
                        let auth = OAuth2 {
                            user: imap_user.into(),
                            access_token: token,
                        };
                        client.authenticate("XOAUTH2", &auth)
                    } else {
                        return false;
                    }
                } else {
                    client.login(imap_user, imap_pw)
                }
            }
            Err(err) => {
                let config = self.config.read().unwrap();
                let imap_server: &str = config.imap_server.as_ref();
                let imap_port = config.imap_port;

                log_event!(
                    context,
                    Event::ERROR_NETWORK,
                    0,
                    "Could not connect to IMAP-server {}:{}. ({})",
                    imap_server,
                    imap_port,
                    err
                );

                return false;
            }
        };

        self.config.write().unwrap().should_reconnect = false;

        match login_res {
            Ok((session, stream)) => {
                *self.session.lock().unwrap() = Some(session);
                *self.stream.write().unwrap() = Some(stream);
                true
            }
            Err((err, _)) => {
                log_event!(context, Event::ERROR_NETWORK, 0, "Cannot login ({})", err);
                self.unsetup_handle(context);

                false
            }
        }
    }

    fn unsetup_handle(&self, context: &Context) {
        info!(context, 0, "IMAP unsetup_handle starts");

        // XXX the next line currently can block even if all threads
        // terminated already
        let session = self.session.lock().unwrap().take();
        info!(
            context,
            0, "IMAP unsetup_handle step1 (acquired session.lock)"
        );
        if session.is_some() {
            match session.unwrap().close() {
                Ok(_) => {}
                Err(err) => {
                    eprintln!("failed to close connection: {:?}", err);
                }
            }
        }
        info!(
            context,
            0, "IMAP unsetup_handle step 2 (closing down stream)."
        );
        let stream = self.stream.write().unwrap().take();
        if stream.is_some() {
            match stream.unwrap().shutdown(net::Shutdown::Both) {
                Ok(_) => {}
                Err(err) => {
                    eprintln!("failed to shutdown connection: {:?}", err);
                }
            }
        }

        info!(context, 0, "IMAP unsetup_handle step 3 (clearing config).");
        self.config.write().unwrap().selected_folder = None;
        self.config.write().unwrap().selected_mailbox = None;
        info!(context, 0, "IMAP unsetup_handle step 4 (disconnected).",);
    }

    fn free_connect_params(&self) {
        let mut cfg = self.config.write().unwrap();

        cfg.addr = "".into();
        cfg.imap_server = "".into();
        cfg.imap_user = "".into();
        cfg.imap_pw = "".into();
        cfg.imap_port = 0;

        cfg.can_idle = false;
        cfg.has_xlist = false;

        cfg.watch_folder = None;
    }

<<<<<<< HEAD
    pub fn connect(&self, context: &Context, lp: *const dc_loginparam_t) -> bool {
        if lp.is_null() {
            return false;
        }
        let lp = unsafe { *lp };
        if lp.mail_server.is_null() || lp.mail_user.is_null() || lp.mail_pw.is_null() {
            return false;
=======
    pub fn connect(&self, context: &Context, lp: &dc_loginparam_t) -> libc::c_int {
        if lp.mail_server.is_empty() || lp.mail_user.is_empty() || lp.mail_pw.is_empty() {
            return 0;
>>>>>>> 0c5015d9
        }

        if self.is_connected() {
            return true;
        }

        {
            let addr = &lp.addr;
            let imap_server = &lp.mail_server;
            let imap_port = lp.mail_port as u16;
            let imap_user = &lp.mail_user;
            let imap_pw = &lp.mail_pw;
            let server_flags = lp.server_flags as usize;

            let mut config = self.config.write().unwrap();
            config.addr = addr.to_string();
            config.imap_server = imap_server.to_string();
            config.imap_port = imap_port.into();
            config.imap_user = imap_user.to_string();
            config.imap_pw = imap_pw.to_string();
            config.server_flags = server_flags;
        }

        if self.setup_handle_if_needed(context) {
            self.free_connect_params();
            return false;
        }

        let teardown: bool;

        match &mut *self.session.lock().unwrap() {
            Some(ref mut session) => {
                if let Ok(caps) = session.capabilities() {
                    if !context.sql.is_open() {
                        warn!(
                            context,
                            0,
                            "IMAP-LOGIN as {} ok but ABORTING",
                            as_str(lp.mail_user),
                        );
                        teardown = true;
                    } else {
                        let can_idle = caps.has("IDLE");
                        let has_xlist = caps.has("XLIST");

<<<<<<< HEAD
                        let caps_list = caps.iter().fold(String::new(), |mut s, c| {
                            s += " ";
                            s += c;
                            s
                        });
=======
                    log_event!(
                        context,
                        Event::IMAP_CONNECTED,
                        0,
                        "IMAP-LOGIN as {} ok",
                        lp.mail_user,
                    );
                    info!(context, 0, "IMAP-capabilities:{}", caps_list);
>>>>>>> 0c5015d9

                        log_event!(
                            context,
                            Event::IMAP_CONNECTED,
                            0,
                            "IMAP-LOGIN as {}, capabilities: {}",
                            as_str(lp.mail_user),
                            caps_list,
                        );

                        self.config.write().unwrap().can_idle = can_idle;
                        self.config.write().unwrap().has_xlist = has_xlist;
                        *self.connected.lock().unwrap() = true;
                        teardown = false;
                    }
                } else {
                    teardown = true;
                }
            }
            None => {
                teardown = true;
            }
        }
        if teardown {
            self.unsetup_handle(context);
            self.free_connect_params();
            false
        } else {
            true
        }
    }

    pub fn disconnect(&self, context: &Context) {
        if self.is_connected() {
            self.unsetup_handle(context);
            self.free_connect_params();
            *self.connected.lock().unwrap() = false;
        }
    }

    pub fn set_watch_folder(&self, watch_folder: String) {
        self.config.write().unwrap().watch_folder = Some(watch_folder);
    }

    pub fn fetch(&self, context: &Context) -> libc::c_int {
        if !self.is_connected() || !context.sql.is_open() {
            return 0;
        }

        self.setup_handle_if_needed(context);

        let watch_folder = self.config.read().unwrap().watch_folder.to_owned();

        if let Some(ref watch_folder) = watch_folder {
            // as during the fetch commands, new messages may arrive, we fetch until we do not
            // get any more. if IDLE is called directly after, there is only a small chance that
            // messages are missed and delayed until the next IDLE call
            loop {
                if self.fetch_from_single_folder(context, watch_folder) == 0 {
                    break;
                }
            }
            1
        } else {
            0
        }
    }

    fn select_folder<S: AsRef<str>>(&self, context: &Context, folder: Option<S>) -> usize {
        if self.session.lock().unwrap().is_none() {
            let mut cfg = self.config.write().unwrap();
            cfg.selected_folder = None;
            cfg.selected_folder_needs_expunge = false;
            return 0;
        }

        // if there is a new folder and the new folder is equal to the selected one, there's nothing to do.
        // if there is _no_ new folder, we continue as we might want to expunge below.
        if let Some(ref folder) = folder {
            if let Some(ref selected_folder) = self.config.read().unwrap().selected_folder {
                if folder.as_ref() == selected_folder {
                    return 1;
                }
            }
        }

        // deselect existing folder, if needed (it's also done implicitly by SELECT, however, without EXPUNGE then)
        if self.config.read().unwrap().selected_folder_needs_expunge {
            if let Some(ref folder) = self.config.read().unwrap().selected_folder {
                info!(context, 0, "Expunge messages in \"{}\".", folder);

                // A CLOSE-SELECT is considerably faster than an EXPUNGE-SELECT, see
                // https://tools.ietf.org/html/rfc3501#section-6.4.2
                if let Some(ref mut session) = &mut *self.session.lock().unwrap() {
                    match session.close() {
                        Ok(_) => {}
                        Err(err) => {
                            eprintln!("failed to close session: {:?}", err);
                        }
                    }
                } else {
                    return 0;
                }
                self.config.write().unwrap().selected_folder_needs_expunge = true;
            }
        }

        // select new folder
        if let Some(ref folder) = folder {
            if let Some(ref mut session) = &mut *self.session.lock().unwrap() {
                match session.select(folder) {
                    Ok(mailbox) => {
                        let mut config = self.config.write().unwrap();
                        config.selected_folder = Some(folder.as_ref().to_string());
                        config.selected_mailbox = Some(mailbox);
                    }
                    Err(err) => {
                        info!(
                            context,
                            0,
                            "Cannot select folder: {}; {:?}.",
                            folder.as_ref(),
                            err
                        );

                        let mut config = self.config.write().unwrap();
                        config.selected_folder = None;
                        config.should_reconnect = true;
                        return 0;
                    }
                }
            } else {
                return 0;
            }
        }

        1
    }

    fn get_config_last_seen_uid<S: AsRef<str>>(&self, context: &Context, folder: S) -> (u32, u32) {
        let key = format!("imap.mailbox.{}", folder.as_ref());
        let val1 = unsafe {
            (self.get_config)(
                context,
                CString::new(key).unwrap().as_ptr(),
                0 as *const libc::c_char,
            )
        };
        if val1.is_null() {
            return (0, 0);
        }
        let entry = as_str(val1);

        // the entry has the format `imap.mailbox.<folder>=<uidvalidity>:<lastseenuid>`
        let mut parts = entry.split(':');
        (
            parts.next().unwrap().parse().unwrap_or_else(|_| 0),
            parts.next().unwrap().parse().unwrap_or_else(|_| 0),
        )
    }

    fn fetch_from_single_folder<S: AsRef<str>>(&self, context: &Context, folder: S) -> usize {
        if !self.is_connected() {
            info!(
                context,
                0,
                "Cannot fetch from \"{}\" - not connected.",
                folder.as_ref()
            );

            return 0;
        }

        if self.select_folder(context, Some(&folder)) == 0 {
            info!(
                context,
                0,
                "Cannot select folder \"{}\" for fetching.",
                folder.as_ref()
            );

            return 0;
        }

        // compare last seen UIDVALIDITY against the current one
        let (mut uid_validity, mut last_seen_uid) = self.get_config_last_seen_uid(context, &folder);

        let config = self.config.read().unwrap();
        let mailbox = config.selected_mailbox.as_ref().expect("just selected");

        if mailbox.uid_validity.is_none() {
            error!(
                context,
                0,
                "Cannot get UIDVALIDITY for folder \"{}\".",
                folder.as_ref(),
            );

            return 0;
        }

        if mailbox.uid_validity.unwrap() != uid_validity {
            // first time this folder is selected or UIDVALIDITY has changed, init lastseenuid and save it to config

            if mailbox.exists == 0 {
                info!(context, 0, "Folder \"{}\" is empty.", folder.as_ref());

                // set lastseenuid=0 for empty folders.
                // id we do not do this here, we'll miss the first message
                // as we will get in here again and fetch from lastseenuid+1 then

                self.set_config_last_seen_uid(context, &folder, mailbox.uid_validity.unwrap(), 0);
                return 0;
            }

            let list = if let Some(ref mut session) = &mut *self.session.lock().unwrap() {
                // `FETCH <message sequence number> (UID)`
                let set = format!("{}", mailbox.exists);
                match session.fetch(set, PREFETCH_FLAGS) {
                    Ok(list) => list,
                    Err(_err) => {
                        self.config.write().unwrap().should_reconnect = true;
                        info!(
                            context,
                            0,
                            "No result returned for folder \"{}\".",
                            folder.as_ref()
                        );

                        return 0;
                    }
                }
            } else {
                return 0;
            };

            last_seen_uid = list[0].uid.unwrap_or_else(|| 0);

            // if the UIDVALIDITY has _changed_, decrease lastseenuid by one to avoid gaps (well add 1 below
            if uid_validity > 0 && last_seen_uid > 1 {
                last_seen_uid -= 1;
            }

            uid_validity = mailbox.uid_validity.unwrap();
            self.set_config_last_seen_uid(context, &folder, uid_validity, last_seen_uid);
            info!(
                context,
                0,
                "lastseenuid initialized to {} for {}@{}",
                last_seen_uid,
                folder.as_ref(),
                uid_validity,
            );
        }

        let mut read_cnt = 0;
        let mut read_errors = 0;
        let mut new_last_seen_uid = 0;

        let list = if let Some(ref mut session) = &mut *self.session.lock().unwrap() {
            // fetch messages with larger UID than the last one seen
            // (`UID FETCH lastseenuid+1:*)`, see RFC 4549
            let set = format!("{}:*", last_seen_uid + 1);
            match session.uid_fetch(set, PREFETCH_FLAGS) {
                Ok(list) => list,
                Err(err) => {
                    eprintln!("fetch err: {:?}", err);
                    return 0;
                }
            }
        } else {
            return 0;
        };

        // go through all mails in folder (this is typically _fast_ as we already have the whole list)
        for msg in &list {
            let cur_uid = msg.uid.unwrap_or_else(|| 0);
            if cur_uid > last_seen_uid {
                read_cnt += 1;

                let message_id = msg
                    .envelope()
                    .expect("missing envelope")
                    .message_id
                    .expect("missing message id");

                let message_id_c = CString::new(message_id).unwrap();
                if 0 == unsafe {
                    (self.precheck_imf)(context, message_id_c.as_ptr(), folder.as_ref(), cur_uid)
                } {
                    // check passed, go fetch the rest
                    if self.fetch_single_msg(context, &folder, cur_uid) == 0 {
                        info!(
                            context,
                            0,
                            "Read error for message {} from \"{}\", trying over later.",
                            message_id,
                            folder.as_ref()
                        );

                        read_errors += 1;
                    }
                } else {
                    // check failed
                    info!(
                        context,
                        0,
                        "Skipping message {} from \"{}\" by precheck.",
                        message_id,
                        folder.as_ref(),
                    );
                }
                if cur_uid > new_last_seen_uid {
                    new_last_seen_uid = cur_uid
                }
            }
        }

        if 0 == read_errors && new_last_seen_uid > 0 {
            // TODO: it might be better to increase the lastseenuid also on partial errors.
            // however, this requires to sort the list before going through it above.
            self.set_config_last_seen_uid(context, &folder, uid_validity, new_last_seen_uid);
        }

        if read_errors > 0 {
            warn!(
                context,
                0,
                "{} mails read from \"{}\" with {} errors.",
                read_cnt,
                folder.as_ref(),
                read_errors
            );
        } else {
            info!(
                context,
                0,
                "{} mails read from \"{}\".",
                read_cnt,
                folder.as_ref()
            );
        }

        read_cnt
    }

    fn set_config_last_seen_uid<S: AsRef<str>>(
        &self,
        context: &Context,
        folder: S,
        uidvalidity: u32,
        lastseenuid: u32,
    ) {
        let key = format!("imap.mailbox.{}", folder.as_ref());
        let val = format!("{}:{}", uidvalidity, lastseenuid);

        unsafe {
            (self.set_config)(
                context,
                CString::new(key).unwrap().as_ptr(),
                CString::new(val).unwrap().as_ptr(),
            )
        };
    }

    fn fetch_single_msg<S: AsRef<str>>(
        &self,
        context: &Context,
        folder: S,
        server_uid: u32,
    ) -> usize {
        // the function returns:
        // 0  the caller should try over again later
        // or  1  if the messages should be treated as received, the caller should not try to read the message again (even if no database entries are returned)
        if !self.is_connected() {
            return 0;
        }

        let mut retry_later = false;

        let set = format!("{}", server_uid);

        let msgs = if let Some(ref mut session) = &mut *self.session.lock().unwrap() {
            match session.uid_fetch(set, BODY_FLAGS) {
                Ok(msgs) => msgs,
                Err(err) => {
                    self.config.write().unwrap().should_reconnect = true;
                    warn!(
                        context,
                        0,
                        "Error on fetching message #{} from folder \"{}\"; retry={}; error={}.",
                        server_uid,
                        folder.as_ref(),
                        self.should_reconnect(),
                        err
                    );

                    if self.should_reconnect() {
                        // maybe we should also retry on other errors, however, we should check this carefully, as this may result in a dead lock!
                        retry_later = true;
                    }

                    return if retry_later { 0 } else { 1 };
                }
            }
        } else {
            return if retry_later { 0 } else { 1 };
        };

        if msgs.is_empty() {
            warn!(
                context,
                0,
                "Message #{} does not exist in folder \"{}\".",
                server_uid,
                folder.as_ref()
            );
        } else {
            let msg = &msgs[0];

            let is_deleted = msg
                .flags()
                .iter()
                .find(|flag| match flag {
                    imap::types::Flag::Deleted => true,
                    _ => false,
                })
                .is_some();
            let is_seen = msg
                .flags()
                .iter()
                .find(|flag| match flag {
                    imap::types::Flag::Seen => true,
                    _ => false,
                })
                .is_some();

            let flags = if is_seen { DC_IMAP_SEEN } else { 0 };

            if !is_deleted && msg.body().is_some() {
                unsafe {
                    (self.receive_imf)(
                        context,
                        msg.body().unwrap().as_ptr() as *const libc::c_char,
                        msg.body().unwrap().len(),
                        folder.as_ref(),
                        server_uid,
                        flags as u32,
                    );
                }
            }
        }

        if retry_later {
            0
        } else {
            1
        }
    }

    pub fn idle(&self, context: &Context) {
        if !self.config.read().unwrap().can_idle {
            return self.fake_idle(context);
        }

        self.setup_handle_if_needed(context);

        let watch_folder = self.config.read().unwrap().watch_folder.clone();
        if self.select_folder(context, watch_folder.as_ref()) == 0 {
            warn!(context, 0, "IMAP-IDLE not setup.",);

            return self.fake_idle(context);
        }

        let session = self.session.clone();
        let mut worker = Some({
            let (sender, receiver) = std::sync::mpsc::channel();
            let v = self.watch.clone();

            info!(context, 0, "IMAP-IDLE SPAWNING");
            std::thread::spawn(move || {
                let &(ref lock, ref cvar) = &*v;
                if let Some(ref mut session) = &mut *session.lock().unwrap() {
                    let mut idle = match session.idle() {
                        Ok(idle) => idle,
                        Err(err) => {
                            panic!("failed to setup idle: {:?}", err);
                        }
                    };

                    // most servers do not allow more than ~28 minutes; stay clearly below that.
                    // a good value that is also used by other MUAs is 23 minutes.
                    // if needed, the ui can call dc_imap_interrupt_idle() to trigger a reconnect.
                    idle.set_keepalive(Duration::from_secs(23 * 60));
                    let res = idle.wait_keepalive();

                    // Ignoring the error, as this happens when we try sending after the drop
                    let _send_res = sender.send(res);

                    // Trigger condvar
                    let mut watch = lock.lock().unwrap();
                    *watch = true;
                    cvar.notify_one();
                }
            });
            receiver
        });

        let &(ref lock, ref cvar) = &*self.watch.clone();
        let mut watch = lock.lock().unwrap();

        let handle_res = |res| match res {
            Ok(()) => {
                info!(context, 0, "IMAP-IDLE has data.");
            }
            Err(err) => match err {
                imap::error::Error::ConnectionLost => {
                    info!(
                        context,
                        0, "IMAP-IDLE wait cancelled, we will reconnect soon."
                    );
                    self.config.write().unwrap().should_reconnect = true;
                }
                _ => {
                    warn!(context, 0, "IMAP-IDLE returns unknown value: {}", err);
                }
            },
        };

        loop {
            if let Ok(res) = worker.as_ref().unwrap().try_recv() {
                handle_res(res);
                break;
            } else {
                let res = cvar.wait(watch).unwrap();
                watch = res;
                if *watch {
                    if let Ok(res) = worker.as_ref().unwrap().try_recv() {
                        handle_res(res);
                    } else {
                        info!(context, 0, "IMAP-IDLE interrupted");
                    }

                    drop(worker.take());
                    break;
                }
            }
        }

        *watch = false;
    }

    fn fake_idle(&self, context: &Context) {
        // Idle using timeouts. This is also needed if we're not yet configured -
        // in this case, we're waiting for a configure job
        let fake_idle_start_time = SystemTime::now();
        let mut wait_long = false;

        info!(context, 0, "IMAP-fake-IDLEing...");

        let mut do_fake_idle = true;
        while do_fake_idle {
            // wait a moment: every 5 seconds in the first 3 minutes after a new message, after that every 60 seconds.
            let seconds_to_wait =
                if fake_idle_start_time.elapsed().unwrap() < Duration::new(3 * 60, 0) && !wait_long
                {
                    Duration::new(5, 0)
                } else {
                    Duration::new(60, 0)
                };

            let &(ref lock, ref cvar) = &*self.watch.clone();
            let mut watch = lock.lock().unwrap();

            loop {
                let res = cvar.wait_timeout(watch, seconds_to_wait).unwrap();
                watch = res.0;
                if *watch {
                    do_fake_idle = false;
                }
                if *watch || res.1.timed_out() {
                    break;
                }
            }

            *watch = false;

            if !do_fake_idle {
                return;
            }

            // check for new messages. fetch_from_single_folder() has the side-effect that messages
            // are also downloaded, however, typically this would take place in the FETCH command
            // following IDLE otherwise, so this seems okay here.
            if self.setup_handle_if_needed(context) {
                if let Some(ref watch_folder) = self.config.read().unwrap().watch_folder {
                    if 0 != self.fetch_from_single_folder(context, watch_folder) {
                        do_fake_idle = false;
                    }
                }
            } else {
                // if we cannot connect, set the starting time to a small value which will
                // result in larger timeouts (60 instead of 5 seconds) for re-checking the availablility of network.
                // to get the _exact_ moment of re-available network, the ui should call interrupt_idle()
                wait_long = true;
            }
        }
    }

    pub fn interrupt_idle(&self) {
        // interrupt idle
        let &(ref lock, ref cvar) = &*self.watch.clone();
        let mut watch = lock.lock().unwrap();

        *watch = true;
        cvar.notify_one();
    }

    pub fn mv<S1: AsRef<str>, S2: AsRef<str>>(
        &self,
        context: &Context,
        folder: S1,
        uid: u32,
        dest_folder: S2,
        dest_uid: &mut u32,
    ) -> usize {
        let mut res = DC_RETRY_LATER;
        let set = format!("{}", uid);

        if uid == 0 {
            res = DC_FAILED;
        } else if folder.as_ref() == dest_folder.as_ref() {
            info!(
                context,
                0,
                "Skip moving message; message {}/{} is already in {}...",
                folder.as_ref(),
                uid,
                dest_folder.as_ref()
            );

            res = DC_ALREADY_DONE;
        } else {
            info!(
                context,
                0,
                "Moving message {}/{} to {}...",
                folder.as_ref(),
                uid,
                dest_folder.as_ref()
            );

            if self.select_folder(context, Some(folder.as_ref())) == 0 {
                warn!(
                    context,
                    0,
                    "Cannot select folder {} for moving message.",
                    folder.as_ref()
                );
            } else {
                let moved = if let Some(ref mut session) = &mut *self.session.lock().unwrap() {
                    match session.uid_mv(&set, &dest_folder) {
                        Ok(_) => {
                            res = DC_SUCCESS;
                            true
                        }
                        Err(err) => {
                            info!(
                                context,
                                0,
                                "Cannot move message, fallback to COPY/DELETE {}/{} to {}: {}",
                                folder.as_ref(),
                                uid,
                                dest_folder.as_ref(),
                                err
                            );

                            false
                        }
                    }
                } else {
                    unreachable!();
                };

                if !moved {
                    let copied = if let Some(ref mut session) = &mut *self.session.lock().unwrap() {
                        match session.uid_copy(&set, &dest_folder) {
                            Ok(_) => true,
                            Err(err) => {
                                eprintln!("error copy: {:?}", err);
                                info!(context, 0, "Cannot copy message.",);

                                false
                            }
                        }
                    } else {
                        unreachable!();
                    };

                    if copied {
                        if self.add_flag(context, uid, "\\Deleted") == 0 {
                            warn!(context, 0, "Cannot mark message as \"Deleted\".",);
                        }
                        self.config.write().unwrap().selected_folder_needs_expunge = true;
                        res = DC_SUCCESS;
                    }
                }
            }
        }

        if res == DC_SUCCESS {
            // TODO: is this correct?
            *dest_uid = uid;
        }

        if res == DC_RETRY_LATER {
            if self.should_reconnect() {
                DC_RETRY_LATER
            } else {
                DC_FAILED
            }
        } else {
            res
        }
    }

    fn add_flag<S: AsRef<str>>(&self, context: &Context, server_uid: u32, flag: S) -> usize {
        if server_uid == 0 {
            return 0;
        }
        if let Some(ref mut session) = &mut *self.session.lock().unwrap() {
            let set = format!("{}", server_uid);
            let query = format!("+FLAGS ({})", flag.as_ref());
            match session.uid_store(&set, &query) {
                Ok(_) => {}
                Err(err) => {
                    warn!(
                        context,
                        0, "IMAP failed to store: ({}, {}) {:?}", set, query, err
                    );
                }
            }
        }

        // All non-connection states are treated as success - the mail may
        // already be deleted or moved away on the server.
        if self.should_reconnect() {
            0
        } else {
            1
        }
    }

    pub fn set_seen<S: AsRef<str>>(&self, context: &Context, folder: S, uid: u32) -> usize {
        let mut res = DC_RETRY_LATER;

        if uid == 0 {
            res = DC_FAILED
        } else if self.is_connected() {
            info!(
                context,
                0,
                "Marking message {}/{} as seen...",
                folder.as_ref(),
                uid,
            );

            if self.select_folder(context, Some(folder.as_ref())) == 0 {
                warn!(
                    context,
                    0,
                    "Cannot select folder {} for setting SEEN flag.",
                    folder.as_ref(),
                );
            } else if self.add_flag(context, uid, "\\Seen") == 0 {
                warn!(context, 0, "Cannot mark message as seen.",);
            } else {
                res = DC_SUCCESS
            }
        }

        if res == DC_RETRY_LATER {
            if self.should_reconnect() {
                DC_RETRY_LATER
            } else {
                DC_FAILED
            }
        } else {
            res
        }
    }

    pub fn set_mdnsent<S: AsRef<str>>(&self, context: &Context, folder: S, uid: u32) -> usize {
        // returns 0=job should be retried later, 1=job done, 2=job done and flag just set
        let mut res = DC_RETRY_LATER;
        let set = format!("{}", uid);

        if uid == 0 {
            res = DC_FAILED;
        } else if self.is_connected() {
            info!(
                context,
                0,
                "Marking message {}/{} as $MDNSent...",
                folder.as_ref(),
                uid,
            );

            if self.select_folder(context, Some(folder.as_ref())) == 0 {
                warn!(
                    context,
                    0,
                    "Cannot select folder {} for setting $MDNSent flag.",
                    folder.as_ref()
                );
            } else {
                // Check if the folder can handle the `$MDNSent` flag (see RFC 3503).  If so, and not
                // set: set the flags and return this information.
                // If the folder cannot handle the `$MDNSent` flag, we risk duplicated MDNs; it's up
                // to the receiving MUA to handle this then (eg. Delta Chat has no problem with this).

                let can_create_flag = self
                    .config
                    .read()
                    .unwrap()
                    .selected_mailbox
                    .as_ref()
                    .map(|mbox| {
                        // empty means, everything can be stored
                        mbox.permanent_flags.is_empty()
                            || mbox
                                .permanent_flags
                                .iter()
                                .find(|flag| match flag {
                                    imap::types::Flag::Custom(s) => s == "$MDNSent",
                                    _ => false,
                                })
                                .is_some()
                    })
                    .expect("just selected folder");

                if can_create_flag {
                    let fetched_msgs =
                        if let Some(ref mut session) = &mut *self.session.lock().unwrap() {
                            match session.uid_fetch(set, FETCH_FLAGS) {
                                Ok(res) => Some(res),
                                Err(err) => {
                                    eprintln!("fetch error: {:?}", err);
                                    None
                                }
                            }
                        } else {
                            unreachable!();
                        };

                    if let Some(msgs) = fetched_msgs {
                        let flag_set = msgs
                            .first()
                            .map(|msg| {
                                msg.flags()
                                    .iter()
                                    .find(|flag| match flag {
                                        imap::types::Flag::Custom(s) => s == "$MDNSent",
                                        _ => false,
                                    })
                                    .is_some()
                            })
                            .unwrap_or_else(|| false);

                        res = if flag_set {
                            DC_ALREADY_DONE
                        } else if self.add_flag(context, uid, "$MDNSent") != 0 {
                            DC_SUCCESS
                        } else {
                            res
                        };

                        if res == DC_SUCCESS {
                            info!(context, 0, "$MDNSent just set and MDN will be sent.");
                        } else {
                            info!(context, 0, "$MDNSent already set and MDN already sent.");
                        }
                    }
                } else {
                    res = DC_SUCCESS;
                    info!(
                        context,
                        0, "Cannot store $MDNSent flags, risk sending duplicate MDN.",
                    );
                }
            }
        }

        if res == DC_RETRY_LATER {
            if self.should_reconnect() {
                DC_RETRY_LATER
            } else {
                DC_FAILED
            }
        } else {
            res
        }
    }

    // only returns 0 on connection problems; we should try later again in this case *
    pub fn delete_msg<S1: AsRef<str>, S2: AsRef<str>>(
        &self,
        context: &Context,
        message_id: S1,
        folder: S2,
        server_uid: &mut u32,
    ) -> usize {
        let mut success = false;
        if *server_uid == 0 {
            success = true
        } else {
            info!(
                context,
                0,
                "Marking message \"{}\", {}/{} for deletion...",
                message_id.as_ref(),
                folder.as_ref(),
                server_uid,
            );

            if self.select_folder(context, Some(&folder)) == 0 {
                warn!(
                    context,
                    0,
                    "Cannot select folder {} for deleting message.",
                    folder.as_ref()
                );
            } else {
                let set = format!("{}", server_uid);
                if let Some(ref mut session) = &mut *self.session.lock().unwrap() {
                    match session.uid_fetch(set, PREFETCH_FLAGS) {
                        Ok(msgs) => {
                            if msgs.is_empty()
                                || msgs
                                    .first()
                                    .unwrap()
                                    .envelope()
                                    .expect("missing envelope")
                                    .message_id
                                    .expect("missing message id")
                                    != message_id.as_ref()
                            {
                                warn!(
                                    context,
                                    0,
                                    "Cannot delete on IMAP, {}/{} does not match {}.",
                                    folder.as_ref(),
                                    server_uid,
                                    message_id.as_ref(),
                                );
                                *server_uid = 0;
                            }
                        }
                        Err(err) => {
                            eprintln!("fetch error: {:?}", err);

                            warn!(
                                context,
                                0,
                                "Cannot delete on IMAP, {}/{} not found.",
                                folder.as_ref(),
                                server_uid,
                            );
                            *server_uid = 0;
                        }
                    }
                }

                // mark the message for deletion
                if self.add_flag(context, *server_uid, "\\Deleted") == 0 {
                    warn!(context, 0, "Cannot mark message as \"Deleted\".");
                } else {
                    self.config.write().unwrap().selected_folder_needs_expunge = true;
                    success = true
                }
            }
        }

        if success {
            1
        } else {
            self.is_connected() as usize
        }
    }

    pub fn configure_folders(&self, context: &Context, flags: libc::c_int) {
        if !self.is_connected() {
            return;
        }

        info!(context, 0, "Configuring IMAP-folders.");

        let folders = self.list_folders(context).unwrap();
        let delimiter = self.config.read().unwrap().imap_delimiter;
        let fallback_folder = format!("INBOX{}DeltaChat", delimiter);

        let mut mvbox_folder = folders
            .iter()
            .find(|folder| folder.name() == "DeltaChat" || folder.name() == fallback_folder)
            .map(|n| n.name().to_string());

        let sentbox_folder = folders
            .iter()
            .find(|folder| match get_folder_meaning(folder) {
                FolderMeaning::SentObjects => true,
                _ => false,
            });

        if mvbox_folder.is_none() && 0 != (flags as usize & DC_CREATE_MVBOX) {
            info!(context, 0, "Creating MVBOX-folder \"DeltaChat\"...",);

            if let Some(ref mut session) = &mut *self.session.lock().unwrap() {
                match session.create("DeltaChat") {
                    Ok(_) => {
                        mvbox_folder = Some("DeltaChat".into());

                        info!(context, 0, "MVBOX-folder created.",);
                    }
                    Err(err) => {
                        eprintln!("create error: {:?}", err);
                        warn!(
                            context,
                            0, "Cannot create MVBOX-folder, using trying INBOX subfolder."
                        );

                        match session.create(&fallback_folder) {
                            Ok(_) => {
                                mvbox_folder = Some(fallback_folder);
                                info!(context, 0, "MVBOX-folder created as INBOX subfolder.",);
                            }
                            Err(err) => {
                                eprintln!("create error: {:?}", err);
                                warn!(context, 0, "Cannot create MVBOX-folder.",);
                            }
                        }
                    }
                }
                // SUBSCRIBE is needed to make the folder visible to the LSUB command
                // that may be used by other MUAs to list folders.
                // for the LIST command, the folder is always visible.
                if let Some(ref mvbox) = mvbox_folder {
                    // TODO: better error handling
                    session.subscribe(mvbox).expect("failed to subscribe");
                }
            }
        }

        context.sql.set_config_int(context, "folders_configured", 3);
        if let Some(ref mvbox_folder) = mvbox_folder {
            context
                .sql
                .set_config(context, "configured_mvbox_folder", Some(mvbox_folder));
        }
        if let Some(ref sentbox_folder) = sentbox_folder {
            context.sql.set_config(
                context,
                "configured_sentbox_folder",
                Some(sentbox_folder.name()),
            );
        }
    }

    fn list_folders(
        &self,
        context: &Context,
    ) -> Option<imap::types::ZeroCopy<Vec<imap::types::Name>>> {
        if let Some(ref mut session) = &mut *self.session.lock().unwrap() {
            // TODO: use xlist when available
            match session.list(Some(""), Some("*")) {
                Ok(list) => {
                    if list.is_empty() {
                        warn!(context, 0, "Folder list is empty.",);
                    }
                    Some(list)
                }
                Err(err) => {
                    eprintln!("list error: {:?}", err);
                    warn!(context, 0, "Cannot get folder list.",);

                    None
                }
            }
        } else {
            None
        }
    }
}

/// Try to get the folder meaning by the name of the folder only used if the server does not support XLIST.
// TODO: lots languages missing - maybe there is a list somewhere on other MUAs?
// however, if we fail to find out the sent-folder,
// only watching this folder is not working. at least, this is no show stopper.
// CAVE: if possible, take care not to add a name here that is "sent" in one language
// but sth. different in others - a hard job.
fn get_folder_meaning_by_name(folder_name: &imap::types::Name) -> FolderMeaning {
    let sent_names = vec!["sent", "sent objects", "gesendet"];
    let lower = folder_name.name().to_lowercase();

    if sent_names.into_iter().find(|s| *s == lower).is_some() {
        FolderMeaning::SentObjects
    } else {
        FolderMeaning::Unknown
    }
}

fn get_folder_meaning(folder_name: &imap::types::Name) -> FolderMeaning {
    if folder_name.attributes().is_empty() {
        return FolderMeaning::Unknown;
    }

    let mut res = FolderMeaning::Unknown;
    let special_names = vec!["\\Spam", "\\Trash", "\\Drafts", "\\Junk"];

    for attr in folder_name.attributes() {
        match attr {
            imap::types::NameAttribute::Custom(ref label) => {
                if special_names.iter().find(|s| *s == label).is_some() {
                    res = FolderMeaning::Other;
                } else if label == "\\Sent" {
                    res = FolderMeaning::SentObjects
                }
            }
            _ => {}
        }
    }

    match res {
        FolderMeaning::Unknown => get_folder_meaning_by_name(folder_name),
        _ => res,
    }
}<|MERGE_RESOLUTION|>--- conflicted
+++ resolved
@@ -521,19 +521,9 @@
         cfg.watch_folder = None;
     }
 
-<<<<<<< HEAD
-    pub fn connect(&self, context: &Context, lp: *const dc_loginparam_t) -> bool {
-        if lp.is_null() {
+    pub fn connect(&self, context: &Context, lp: &dc_loginparam_t) -> bool {
+        if lp.mail_server.is_empty() || lp.mail_user.is_empty() || lp.mail_pw.is_empty() {
             return false;
-        }
-        let lp = unsafe { *lp };
-        if lp.mail_server.is_null() || lp.mail_user.is_null() || lp.mail_pw.is_null() {
-            return false;
-=======
-    pub fn connect(&self, context: &Context, lp: &dc_loginparam_t) -> libc::c_int {
-        if lp.mail_server.is_empty() || lp.mail_user.is_empty() || lp.mail_pw.is_empty() {
-            return 0;
->>>>>>> 0c5015d9
         }
 
         if self.is_connected() {
@@ -572,39 +562,25 @@
                             context,
                             0,
                             "IMAP-LOGIN as {} ok but ABORTING",
-                            as_str(lp.mail_user),
+                            lp.mail_user,
                         );
                         teardown = true;
                     } else {
                         let can_idle = caps.has("IDLE");
                         let has_xlist = caps.has("XLIST");
-
-<<<<<<< HEAD
                         let caps_list = caps.iter().fold(String::new(), |mut s, c| {
                             s += " ";
                             s += c;
                             s
                         });
-=======
-                    log_event!(
-                        context,
-                        Event::IMAP_CONNECTED,
-                        0,
-                        "IMAP-LOGIN as {} ok",
-                        lp.mail_user,
-                    );
-                    info!(context, 0, "IMAP-capabilities:{}", caps_list);
->>>>>>> 0c5015d9
-
                         log_event!(
                             context,
                             Event::IMAP_CONNECTED,
                             0,
                             "IMAP-LOGIN as {}, capabilities: {}",
-                            as_str(lp.mail_user),
+                            lp.mail_user,
                             caps_list,
                         );
-
                         self.config.write().unwrap().can_idle = can_idle;
                         self.config.write().unwrap().has_xlist = has_xlist;
                         *self.connected.lock().unwrap() = true;
