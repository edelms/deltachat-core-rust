//! Some tools and enhancements to the used libraries, there should be
//! no references to Context and other "larger" entities here.

use core::cmp::{max, min};
use std::borrow::Cow;
use std::fmt;
use std::str::FromStr;
<<<<<<< HEAD
use std::time::SystemTime;
=======
use std::time::{Duration, SystemTime};
use std::{fmt, fs};
>>>>>>> 3ee81cbe

use async_std::path::{Path, PathBuf};
use async_std::{fs, io};
use chrono::{Local, TimeZone};
use rand::{thread_rng, Rng};

use crate::context::Context;
use crate::error::{bail, Error};
use crate::events::Event;

pub(crate) fn dc_exactly_one_bit_set(v: i32) -> bool {
    0 != v && 0 == v & (v - 1)
}

/// Shortens a string to a specified length and adds "[...]" to the
/// end of the shortened string.
pub(crate) fn dc_truncate(buf: &str, approx_chars: usize) -> Cow<str> {
    let ellipse = "[...]";

    let count = buf.chars().count();
    if approx_chars > 0 && count > approx_chars + ellipse.len() {
        let end_pos = buf
            .char_indices()
            .nth(approx_chars)
            .map(|(n, _)| n)
            .unwrap_or_default();

        if let Some(index) = buf[..end_pos].rfind(|c| c == ' ' || c == '\n') {
            Cow::Owned(format!("{}{}", &buf[..=index], ellipse))
        } else {
            Cow::Owned(format!("{}{}", &buf[..end_pos], ellipse))
        }
    } else {
        Cow::Borrowed(buf)
    }
}

/// the colors must fulfill some criterions as:
/// - contrast to black and to white
/// - work as a text-color
/// - being noticeable on a typical map
/// - harmonize together while being different enough
/// (therefore, we cannot just use random rgb colors :)
const COLORS: [u32; 16] = [
    0xe5_65_55, 0xf2_8c_48, 0x8e_85_ee, 0x76_c8_4d, 0x5b_b6_cc, 0x54_9c_dd, 0xd2_5c_99, 0xb3_78_00,
    0xf2_30_30, 0x39_b2_49, 0xbb_24_3b, 0x96_40_78, 0x66_87_4f, 0x30_8a_b9, 0x12_7e_d0, 0xbe_45_0c,
];

pub(crate) fn dc_str_to_color(s: impl AsRef<str>) -> u32 {
    let str_lower = s.as_ref().to_lowercase();
    let mut checksum = 0;
    let bytes = str_lower.as_bytes();
    for (i, byte) in bytes.iter().enumerate() {
        checksum += (i + 1) * *byte as usize;
        checksum %= 0x00ff_ffff;
    }
    let color_index = checksum % COLORS.len();

    COLORS[color_index]
}

/* ******************************************************************************
 * date/time tools
 ******************************************************************************/

pub fn dc_timestamp_to_str(wanted: i64) -> String {
    let ts = Local.timestamp(wanted, 0);
    ts.format("%Y.%m.%d %H:%M:%S").to_string()
}

pub fn duration_to_str(duration: Duration) -> String {
    let secs = duration.as_secs();
    let h = secs / 3600;
    let m = (secs % 3600) / 60;
    let s = (secs % 3600) % 60;
    format!("{}h {}m {}s", h, m, s)
}

pub(crate) fn dc_gm2local_offset() -> i64 {
    /* returns the offset that must be _added_ to an UTC/GMT-time to create the localtime.
    the function may return negative values. */
    let lt = Local::now();
    lt.offset().local_minus_utc() as i64
}

// timesmearing
// - as e-mails typically only use a second-based-resolution for timestamps,
//   the order of two mails sent withing one second is unclear.
//   this is bad eg. when forwarding some messages from a chat -
//   these messages will appear at the recipient easily out of order.
// - we work around this issue by not sending out two mails with the same timestamp.
// - for this purpose, in short, we track the last timestamp used in `last_smeared_timestamp`
//   when another timestamp is needed in the same second, we use `last_smeared_timestamp+1`
// - after some moments without messages sent out,
//   `last_smeared_timestamp` is again in sync with the normal time.
// - however, we do not do all this for the far future,
//   but at max `MAX_SECONDS_TO_LEND_FROM_FUTURE`
const MAX_SECONDS_TO_LEND_FROM_FUTURE: i64 = 5;

// returns the currently smeared timestamp,
// may be used to check if call to dc_create_smeared_timestamp() is needed or not.
// the returned timestamp MUST NOT be used to be sent out or saved in the database!
pub(crate) async fn dc_smeared_time(context: &Context) -> i64 {
    let mut now = time();
    let ts = *context.last_smeared_timestamp.read().await;
    if ts >= now {
        now = ts + 1;
    }

    now
}

// returns a timestamp that is guaranteed to be unique.
pub(crate) async fn dc_create_smeared_timestamp(context: &Context) -> i64 {
    let now = time();
    let mut ret = now;

    let mut last_smeared_timestamp = context.last_smeared_timestamp.write().await;
    if ret <= *last_smeared_timestamp {
        ret = *last_smeared_timestamp + 1;
        if ret - now > MAX_SECONDS_TO_LEND_FROM_FUTURE {
            ret = now + MAX_SECONDS_TO_LEND_FROM_FUTURE
        }
    }

    *last_smeared_timestamp = ret;
    ret
}

// creates `count` timestamps that are guaranteed to be unique.
// the frist created timestamps is returned directly,
// get the other timestamps just by adding 1..count-1
pub(crate) async fn dc_create_smeared_timestamps(context: &Context, count: usize) -> i64 {
    let now = time();
    let count = count as i64;
    let mut start = now + min(count, MAX_SECONDS_TO_LEND_FROM_FUTURE) - count;

    let mut last_smeared_timestamp = context.last_smeared_timestamp.write().await;
    start = max(*last_smeared_timestamp + 1, start);

    *last_smeared_timestamp = start + count - 1;
    start
}

/* Message-ID tools */
pub(crate) fn dc_create_id() -> String {
    /* generate an id. the generated ID should be as short and as unique as possible:
    - short, because it may also used as part of Message-ID headers or in QR codes
    - unique as two IDs generated on two devices should not be the same. However, collisions are not world-wide but only by the few contacts.
    IDs generated by this function are 66 bit wide and are returned as 11 base64 characters.
    If possible, RNG of OpenSSL is used.

    Additional information when used as a message-id or group-id:
    - for OUTGOING messages this ID is written to the header as `Chat-Group-ID:` and is added to the message ID as Gr.<grpid>.<random>@<random>
    - for INCOMING messages, the ID is taken from the Chat-Group-ID-header or from the Message-ID in the In-Reply-To: or References:-Header
    - the group-id should be a string with the characters [a-zA-Z0-9\-_] */

    let mut rng = thread_rng();
    let buf: [u32; 3] = [rng.gen(), rng.gen(), rng.gen()];

    encode_66bits_as_base64(buf[0usize], buf[1usize], buf[2usize])
}

/// Encode 66 bits as a base64 string.
/// This is useful for ID generating with short strings as we save 5 character
/// in each id compared to 64 bit hex encoding. For a typical group ID, these
/// are 10 characters (grpid+msgid):
///    hex:    64 bit, 4 bits/character, length = 64/4 = 16 characters
///    base64: 64 bit, 6 bits/character, length = 64/6 = 11 characters (plus 2 additional bits)
/// Only the lower 2 bits of `fill` are used.
fn encode_66bits_as_base64(v1: u32, v2: u32, fill: u32) -> String {
    use byteorder::{BigEndian, WriteBytesExt};

    let mut wrapped_writer = Vec::new();
    {
        let mut enc = base64::write::EncoderWriter::new(&mut wrapped_writer, base64::URL_SAFE);
        enc.write_u32::<BigEndian>(v1).unwrap();
        enc.write_u32::<BigEndian>(v2).unwrap();
        enc.write_u8(((fill & 0x3) as u8) << 6).unwrap();
        enc.finish().unwrap();
    }
    assert_eq!(wrapped_writer.pop(), Some(b'A')); // Remove last "A"
    String::from_utf8(wrapped_writer).unwrap()
}

/// Function generates a Message-ID that can be used for a new outgoing message.
/// - this function is called for all outgoing messages.
/// - the message ID should be globally unique
/// - do not add a counter or any private data as this leaks information unncessarily
pub(crate) fn dc_create_outgoing_rfc724_mid(grpid: Option<&str>, from_addr: &str) -> String {
    let hostname = from_addr
        .find('@')
        .map(|k| &from_addr[k..])
        .unwrap_or("@nohost");
    match grpid {
        Some(grpid) => format!("Gr.{}.{}{}", grpid, dc_create_id(), hostname),
        None => format!("Mr.{}.{}{}", dc_create_id(), dc_create_id(), hostname),
    }
}

/// Extract the group id (grpid) from a message id (mid)
///
/// # Arguments
///
/// * `mid` - A string that holds the message id.  Leading/Trailing <>
/// characters are automatically stripped.
pub(crate) fn dc_extract_grpid_from_rfc724_mid(mid: &str) -> Option<&str> {
    let mid = mid.trim_start_matches('<').trim_end_matches('>');

    if mid.len() < 9 || !mid.starts_with("Gr.") {
        return None;
    }

    if let Some(mid_without_offset) = mid.get(3..) {
        if let Some(grpid_len) = mid_without_offset.find('.') {
            /* strict length comparison, the 'Gr.' magic is weak enough */
            if grpid_len == 11 || grpid_len == 16 {
                return Some(mid_without_offset.get(0..grpid_len).unwrap());
            }
        }
    }

    None
}

// the returned suffix is lower-case
pub fn dc_get_filesuffix_lc(path_filename: impl AsRef<str>) -> Option<String> {
    Path::new(path_filename.as_ref())
        .extension()
        .map(|p| p.to_string_lossy().to_lowercase())
}

/// Returns the `(width, height)` of the given image buffer.
pub fn dc_get_filemeta(buf: &[u8]) -> Result<(u32, u32), Error> {
    let meta = image_meta::load_from_buf(buf)?;

    Ok((meta.dimensions.width, meta.dimensions.height))
}

/// Expand paths relative to $BLOBDIR into absolute paths.
///
/// If `path` starts with "$BLOBDIR", replaces it with the blobdir path.
/// Otherwise, returns path as is.
pub(crate) fn dc_get_abs_path<P: AsRef<Path>>(context: &Context, path: P) -> PathBuf {
    let p: &Path = path.as_ref();
    if let Ok(p) = p.strip_prefix("$BLOBDIR") {
        context.get_blobdir().join(p)
    } else {
        p.into()
    }
}

pub(crate) async fn dc_get_filebytes(context: &Context, path: impl AsRef<Path>) -> u64 {
    let path_abs = dc_get_abs_path(context, &path);
    match fs::metadata(&path_abs).await {
        Ok(meta) => meta.len() as u64,
        Err(_err) => 0,
    }
}

pub(crate) async fn dc_delete_file(context: &Context, path: impl AsRef<Path>) -> bool {
    let path_abs = dc_get_abs_path(context, &path);
    if !path_abs.exists().await {
        return false;
    }
    if !path_abs.is_file().await {
        warn!(
            context,
            "refusing to delete non-file \"{}\".",
            path.as_ref().display()
        );
        return false;
    }

    let dpath = format!("{}", path.as_ref().to_string_lossy());
    match fs::remove_file(path_abs).await {
        Ok(_) => {
            context.call_cb(Event::DeletedBlobFile(dpath));
            true
        }
        Err(err) => {
            warn!(context, "Cannot delete \"{}\": {}", dpath, err);
            false
        }
    }
}

pub(crate) async fn dc_copy_file(
    context: &Context,
    src_path: impl AsRef<Path>,
    dest_path: impl AsRef<Path>,
) -> bool {
    let src_abs = dc_get_abs_path(context, &src_path);
    let mut src_file = match fs::File::open(&src_abs).await {
        Ok(file) => file,
        Err(err) => {
            warn!(
                context,
                "failed to open for read '{}': {}",
                src_abs.display(),
                err
            );
            return false;
        }
    };

    let dest_abs = dc_get_abs_path(context, &dest_path);
    let mut dest_file = match fs::OpenOptions::new()
        .create_new(true)
        .write(true)
        .open(&dest_abs)
        .await
    {
        Ok(file) => file,
        Err(err) => {
            warn!(
                context,
                "failed to open for write '{}': {}",
                dest_abs.display(),
                err
            );
            return false;
        }
    };

    match io::copy(&mut src_file, &mut dest_file).await {
        Ok(_) => true,
        Err(err) => {
            error!(
                context,
                "Cannot copy \"{}\" to \"{}\": {}",
                src_abs.display(),
                dest_abs.display(),
                err
            );
            {
                // Attempt to remove the failed file, swallow errors resulting from that.
                fs::remove_file(dest_abs).await.ok();
            }
            false
        }
    }
}

pub(crate) async fn dc_create_folder(
    context: &Context,
    path: impl AsRef<Path>,
) -> Result<(), io::Error> {
    let path_abs = dc_get_abs_path(context, &path);
    if !path_abs.exists().await {
        match fs::create_dir_all(path_abs).await {
            Ok(_) => Ok(()),
            Err(err) => {
                warn!(
                    context,
                    "Cannot create directory \"{}\": {}",
                    path.as_ref().display(),
                    err
                );
                Err(err)
            }
        }
    } else {
        Ok(())
    }
}

/// Write a the given content to provied file path.
pub(crate) async fn dc_write_file(
    context: &Context,
    path: impl AsRef<Path>,
    buf: &[u8],
) -> Result<(), io::Error> {
    let path_abs = dc_get_abs_path(context, &path);
    fs::write(&path_abs, buf).await.map_err(|err| {
        warn!(
            context,
            "Cannot write {} bytes to \"{}\": {}",
            buf.len(),
            path.as_ref().display(),
            err
        );
        err
    })
}

pub async fn dc_read_file<P: AsRef<Path>>(context: &Context, path: P) -> Result<Vec<u8>, Error> {
    let path_abs = dc_get_abs_path(context, &path);

    match fs::read(&path_abs).await {
        Ok(bytes) => Ok(bytes),
        Err(err) => {
            warn!(
                context,
                "Cannot read \"{}\" or file is empty: {}",
                path.as_ref().display(),
                err
            );
            Err(err.into())
        }
    }
}

pub async fn dc_open_file<P: AsRef<Path>>(context: &Context, path: P) -> Result<fs::File, Error> {
    let path_abs = dc_get_abs_path(context, &path);

    match fs::File::open(&path_abs).await {
        Ok(bytes) => Ok(bytes),
        Err(err) => {
            warn!(
                context,
                "Cannot read \"{}\" or file is empty: {}",
                path.as_ref().display(),
                err
            );
            Err(err.into())
        }
    }
}

pub fn dc_open_file_std<P: AsRef<std::path::Path>>(
    context: &Context,
    path: P,
) -> Result<std::fs::File, Error> {
    let p: PathBuf = path.as_ref().into();
    let path_abs = dc_get_abs_path(context, p);

    match std::fs::File::open(&path_abs) {
        Ok(bytes) => Ok(bytes),
        Err(err) => {
            warn!(
                context,
                "Cannot read \"{}\" or file is empty: {}",
                path.as_ref().display(),
                err
            );
            Err(err.into())
        }
    }
}

pub(crate) async fn dc_get_next_backup_path(
    folder: impl AsRef<Path>,
    backup_time: i64,
) -> Result<PathBuf, Error> {
    let folder = PathBuf::from(folder.as_ref());
    let stem = chrono::NaiveDateTime::from_timestamp(backup_time, 0)
        .format("delta-chat-%Y-%m-%d")
        .to_string();

    // 64 backup files per day should be enough for everyone
    for i in 0..64 {
        let mut path = folder.clone();
        path.push(format!("{}-{}.bak", stem, i));
        if !path.exists().await {
            return Ok(path);
        }
    }
    bail!("could not create backup file, disk full?");
}

pub(crate) fn time() -> i64 {
    SystemTime::now()
        .duration_since(SystemTime::UNIX_EPOCH)
        .unwrap_or_default()
        .as_secs() as i64
}

/// An invalid email address was encountered
#[derive(Debug, thiserror::Error)]
#[error("Invalid email address: {message} ({addr})")]
pub struct InvalidEmailError {
    message: String,
    addr: String,
}

impl InvalidEmailError {
    fn new(msg: impl Into<String>, addr: impl Into<String>) -> InvalidEmailError {
        InvalidEmailError {
            message: msg.into(),
            addr: addr.into(),
        }
    }
}

/// Very simple email address wrapper.
///
/// Represents an email address, right now just the `name@domain` portion.
///
/// # Example
///
/// ```
/// use deltachat::dc_tools::EmailAddress;
/// let email = match EmailAddress::new("someone@example.com") {
///     Ok(addr) => addr,
///     Err(e) => panic!("Error parsing address, error was {}", e),
/// };
/// assert_eq!(&email.local, "someone");
/// assert_eq!(&email.domain, "example.com");
/// assert_eq!(email.to_string(), "someone@example.com");
/// ```
#[derive(Debug, PartialEq, Eq, Clone)]
pub struct EmailAddress {
    pub local: String,
    pub domain: String,
}

impl EmailAddress {
    pub fn new(input: &str) -> Result<Self, InvalidEmailError> {
        input.parse::<EmailAddress>()
    }
}

impl fmt::Display for EmailAddress {
    fn fmt(&self, f: &mut fmt::Formatter) -> fmt::Result {
        write!(f, "{}@{}", self.local, self.domain)
    }
}

impl FromStr for EmailAddress {
    type Err = InvalidEmailError;

    /// Performs a dead-simple parse of an email address.
    fn from_str(input: &str) -> Result<EmailAddress, InvalidEmailError> {
        if input.is_empty() {
            return Err(InvalidEmailError::new("empty string is not valid", input));
        }
        let parts: Vec<&str> = input.rsplitn(2, '@').collect();

        let err = |msg: &str| {
            Err(InvalidEmailError {
                message: msg.to_string(),
                addr: input.to_string(),
            })
        };
        match &parts[..] {
            [domain, local] => {
                if local.is_empty() {
                    return err("empty string is not valid for local part");
                }
                if domain.len() <= 3 {
                    return err("domain is too short");
                }
                let dot = domain.find('.');
                match dot {
                    None => {
                        return err("invalid domain");
                    }
                    Some(dot_idx) => {
                        if dot_idx >= domain.len() - 2 {
                            return err("invalid domain");
                        }
                    }
                }
                Ok(EmailAddress {
                    local: (*local).to_string(),
                    domain: (*domain).to_string(),
                })
            }
            _ => err("missing '@' character"),
        }
    }
}

impl rusqlite::types::ToSql for EmailAddress {
    fn to_sql(&self) -> rusqlite::Result<rusqlite::types::ToSqlOutput> {
        let val = rusqlite::types::Value::Text(self.to_string());
        let out = rusqlite::types::ToSqlOutput::Owned(val);
        Ok(out)
    }
}

/// Utility to check if a in the binary represantion of listflags
/// the bit at position bitindex is 1.
pub(crate) fn listflags_has(listflags: u32, bitindex: usize) -> bool {
    let listflags = listflags as usize;
    (listflags & bitindex) == bitindex
}

#[cfg(test)]
mod tests {
    use super::*;
    use std::convert::TryInto;

    use crate::constants::*;
    use crate::test_utils::*;

    #[test]
    fn test_rust_ftoa() {
        assert_eq!("1.22", format!("{}", 1.22));
    }

    #[test]
    fn test_dc_truncate_1() {
        let s = "this is a little test string";
        assert_eq!(dc_truncate(s, 16), "this is a [...]");
    }

    #[test]
    fn test_dc_truncate_2() {
        assert_eq!(dc_truncate("1234", 2), "1234");
    }

    #[test]
    fn test_dc_truncate_3() {
        assert_eq!(dc_truncate("1234567", 1), "1[...]");
    }

    #[test]
    fn test_dc_truncate_4() {
        assert_eq!(dc_truncate("123456", 4), "123456");
    }

    #[test]
    fn test_dc_truncate_edge() {
        assert_eq!(dc_truncate("", 4), "");

        assert_eq!(dc_truncate("\n  hello \n world", 4), "\n  [...]");

        assert_eq!(dc_truncate("𐠈0Aᝮa𫝀®!ꫛa¡0A𐢧00𐹠®A  丽ⷐએ", 1), "𐠈[...]");
        assert_eq!(
            dc_truncate("𐠈0Aᝮa𫝀®!ꫛa¡0A𐢧00𐹠®A  丽ⷐએ", 0),
            "𐠈0Aᝮa𫝀®!ꫛa¡0A𐢧00𐹠®A  丽ⷐએ"
        );

        // 9 characters, so no truncation
        assert_eq!(dc_truncate("𑒀ὐ￠🜀\u{1e01b}A a🟠", 6), "𑒀ὐ￠🜀\u{1e01b}A a🟠",);

        // 12 characters, truncation
        assert_eq!(
            dc_truncate("𑒀ὐ￠🜀\u{1e01b}A a🟠bcd", 6),
            "𑒀ὐ￠🜀\u{1e01b}A[...]",
        );
    }

    #[test]
    fn test_dc_create_id() {
        let buf = dc_create_id();
        assert_eq!(buf.len(), 11);
    }

    #[test]
    fn test_encode_66bits_as_base64() {
        assert_eq!(
            encode_66bits_as_base64(0x01234567, 0x89abcdef, 0),
            "ASNFZ4mrze8"
        );
        assert_eq!(
            encode_66bits_as_base64(0x01234567, 0x89abcdef, 1),
            "ASNFZ4mrze9"
        );
        assert_eq!(
            encode_66bits_as_base64(0x01234567, 0x89abcdef, 2),
            "ASNFZ4mrze-"
        );
        assert_eq!(
            encode_66bits_as_base64(0x01234567, 0x89abcdef, 3),
            "ASNFZ4mrze_"
        );
    }

    #[test]
    fn test_dc_extract_grpid_from_rfc724_mid() {
        // Should return None if we pass invalid mid
        let mid = "foobar";
        let grpid = dc_extract_grpid_from_rfc724_mid(mid);
        assert_eq!(grpid, None);

        // Should return None if grpid has a length which is not 11 or 16
        let mid = "Gr.12345678.morerandom@domain.de";
        let grpid = dc_extract_grpid_from_rfc724_mid(mid);
        assert_eq!(grpid, None);

        // Should return extracted grpid for grpid with length of 11
        let mid = "Gr.12345678901.morerandom@domain.de";
        let grpid = dc_extract_grpid_from_rfc724_mid(mid);
        assert_eq!(grpid, Some("12345678901"));

        // Should return extracted grpid for grpid with length of 11
        let mid = "Gr.1234567890123456.morerandom@domain.de";
        let grpid = dc_extract_grpid_from_rfc724_mid(mid);
        assert_eq!(grpid, Some("1234567890123456"));

        // Should return extracted grpid for grpid with length of 11
        let mid = "<Gr.12345678901.morerandom@domain.de>";
        let grpid = dc_extract_grpid_from_rfc724_mid(mid);
        assert_eq!(grpid, Some("12345678901"));

        // Should return extracted grpid for grpid with length of 11
        let mid = "<Gr.1234567890123456.morerandom@domain.de>";
        let grpid = dc_extract_grpid_from_rfc724_mid(mid);
        assert_eq!(grpid, Some("1234567890123456"));
    }

    #[test]
    fn test_dc_create_outgoing_rfc724_mid() {
        // create a normal message-id
        let mid = dc_create_outgoing_rfc724_mid(None, "foo@bar.de");
        assert!(mid.starts_with("Mr."));
        assert!(mid.ends_with("bar.de"));
        assert!(dc_extract_grpid_from_rfc724_mid(mid.as_str()).is_none());

        // create a message-id containing a group-id
        let grpid = dc_create_id();
        let mid = dc_create_outgoing_rfc724_mid(Some(&grpid), "foo@bar.de");
        assert!(mid.starts_with("Gr."));
        assert!(mid.ends_with("bar.de"));
        assert_eq!(
            dc_extract_grpid_from_rfc724_mid(mid.as_str()),
            Some(grpid.as_str())
        );
    }

    #[test]
    fn test_emailaddress_parse() {
        assert_eq!("".parse::<EmailAddress>().is_ok(), false);
        assert_eq!(
            "user@domain.tld".parse::<EmailAddress>().unwrap(),
            EmailAddress {
                local: "user".into(),
                domain: "domain.tld".into(),
            }
        );
        assert_eq!("uuu".parse::<EmailAddress>().is_ok(), false);
        assert_eq!("dd.tt".parse::<EmailAddress>().is_ok(), false);
        assert_eq!("tt.dd@uu".parse::<EmailAddress>().is_ok(), false);
        assert_eq!("u@d".parse::<EmailAddress>().is_ok(), false);
        assert_eq!("u@d.".parse::<EmailAddress>().is_ok(), false);
        assert_eq!("u@d.t".parse::<EmailAddress>().is_ok(), false);
        assert_eq!(
            "u@d.tt".parse::<EmailAddress>().unwrap(),
            EmailAddress {
                local: "u".into(),
                domain: "d.tt".into(),
            }
        );
        assert_eq!("u@tt".parse::<EmailAddress>().is_ok(), false);
        assert_eq!("@d.tt".parse::<EmailAddress>().is_ok(), false);
    }

    use proptest::prelude::*;

    proptest! {
        #[test]
        fn test_dc_truncate(
            buf: String,
            approx_chars in 0..10000usize
        ) {
            let res = dc_truncate(&buf, approx_chars);
            let el_len = 5;
            let l = res.chars().count();
            if approx_chars > 0 {
                assert!(
                    l <= approx_chars + el_len,
                    "buf: '{}' - res: '{}' - len {}, approx {}",
                    &buf, &res, res.len(), approx_chars
                );
            } else {
                assert_eq!(&res, &buf);
            }

            if approx_chars > 0 && buf.chars().count() > approx_chars + el_len {
                let l = res.len();
                assert_eq!(&res[l-5..l], "[...]", "missing ellipsis in {}", &res);
            }
        }
    }

    #[async_std::test]
    async fn test_file_handling() {
        let t = dummy_context().await;
        let context = &t.ctx;
        macro_rules! dc_file_exist {
            ($ctx:expr, $fname:expr) => {
                $ctx.get_blobdir()
                    .join(Path::new($fname).file_name().unwrap())
                    .exists()
            };
        }

        assert!(!dc_delete_file(context, "$BLOBDIR/lkqwjelqkwlje").await);
        if dc_file_exist!(context, "$BLOBDIR/foobar").await
            || dc_file_exist!(context, "$BLOBDIR/dada").await
            || dc_file_exist!(context, "$BLOBDIR/foobar.dadada").await
            || dc_file_exist!(context, "$BLOBDIR/foobar-folder").await
        {
            dc_delete_file(context, "$BLOBDIR/foobar").await;
            dc_delete_file(context, "$BLOBDIR/dada").await;
            dc_delete_file(context, "$BLOBDIR/foobar.dadada").await;
            dc_delete_file(context, "$BLOBDIR/foobar-folder").await;
        }
        assert!(dc_write_file(context, "$BLOBDIR/foobar", b"content")
            .await
            .is_ok());
        assert!(dc_file_exist!(context, "$BLOBDIR/foobar").await);
        assert!(!dc_file_exist!(context, "$BLOBDIR/foobarx").await);
        assert_eq!(dc_get_filebytes(context, "$BLOBDIR/foobar").await, 7);

        let abs_path = context
            .get_blobdir()
            .join("foobar")
            .to_string_lossy()
            .to_string();

        assert!(dc_file_exist!(context, &abs_path).await);

        assert!(dc_copy_file(context, "$BLOBDIR/foobar", "$BLOBDIR/dada").await);

        // attempting to copy a second time should fail
        assert!(!dc_copy_file(context, "$BLOBDIR/foobar", "$BLOBDIR/dada").await);

        assert_eq!(dc_get_filebytes(context, "$BLOBDIR/dada").await, 7);

        let buf = dc_read_file(context, "$BLOBDIR/dada").await.unwrap();

        assert_eq!(buf.len(), 7);
        assert_eq!(&buf, b"content");

        assert!(dc_delete_file(context, "$BLOBDIR/foobar").await);
        assert!(dc_delete_file(context, "$BLOBDIR/dada").await);
        assert!(dc_create_folder(context, "$BLOBDIR/foobar-folder")
            .await
            .is_ok());
        assert!(dc_file_exist!(context, "$BLOBDIR/foobar-folder").await);
        assert!(!dc_delete_file(context, "$BLOBDIR/foobar-folder").await);

        let fn0 = "$BLOBDIR/data.data";
        assert!(dc_write_file(context, &fn0, b"content").await.is_ok());

        assert!(dc_delete_file(context, &fn0).await);
        assert!(!dc_file_exist!(context, &fn0).await);
    }

    #[test]
    fn test_listflags_has() {
        let listflags: u32 = 0x1101;
        assert!(listflags_has(listflags, 0x1));
        assert!(!listflags_has(listflags, 0x10));
        assert!(listflags_has(listflags, 0x100));
        assert!(listflags_has(listflags, 0x1000));
        let listflags: u32 = (DC_GCL_ADD_SELF | DC_GCL_VERIFIED_ONLY).try_into().unwrap();
        assert!(listflags_has(listflags, DC_GCL_VERIFIED_ONLY));
        assert!(listflags_has(listflags, DC_GCL_ADD_SELF));
        let listflags: u32 = DC_GCL_VERIFIED_ONLY.try_into().unwrap();
        assert!(!listflags_has(listflags, DC_GCL_ADD_SELF));
    }

    #[async_std::test]
    async fn test_create_smeared_timestamp() {
        let t = dummy_context().await;
        assert_ne!(
            dc_create_smeared_timestamp(&t.ctx).await,
            dc_create_smeared_timestamp(&t.ctx).await
        );
        assert!(
            dc_create_smeared_timestamp(&t.ctx).await
                >= SystemTime::now()
                    .duration_since(SystemTime::UNIX_EPOCH)
                    .unwrap()
                    .as_secs() as i64
        );
    }

    #[async_std::test]
    async fn test_create_smeared_timestamps() {
        let t = dummy_context().await;
        let count = MAX_SECONDS_TO_LEND_FROM_FUTURE - 1;
        let start = dc_create_smeared_timestamps(&t.ctx, count as usize).await;
        let next = dc_smeared_time(&t.ctx).await;
        assert!((start + count - 1) < next);

        let count = MAX_SECONDS_TO_LEND_FROM_FUTURE + 30;
        let start = dc_create_smeared_timestamps(&t.ctx, count as usize).await;
        let next = dc_smeared_time(&t.ctx).await;
        assert!((start + count - 1) < next);
    }

    #[test]
    fn test_duration_to_str() {
        assert_eq!(duration_to_str(Duration::from_secs(0)), "0h 0m 0s");
        assert_eq!(duration_to_str(Duration::from_secs(59)), "0h 0m 59s");
        assert_eq!(duration_to_str(Duration::from_secs(60)), "0h 1m 0s");
        assert_eq!(duration_to_str(Duration::from_secs(61)), "0h 1m 1s");
        assert_eq!(duration_to_str(Duration::from_secs(59 * 60)), "0h 59m 0s");
        assert_eq!(
            duration_to_str(Duration::from_secs(59 * 60 + 59)),
            "0h 59m 59s"
        );
        assert_eq!(
            duration_to_str(Duration::from_secs(59 * 60 + 60)),
            "1h 0m 0s"
        );
        assert_eq!(
            duration_to_str(Duration::from_secs(2 * 60 * 60 + 59 * 60 + 59)),
            "2h 59m 59s"
        );
        assert_eq!(
            duration_to_str(Duration::from_secs(2 * 60 * 60 + 59 * 60 + 60)),
            "3h 0m 0s"
        );
        assert_eq!(
            duration_to_str(Duration::from_secs(3 * 60 * 60 + 59)),
            "3h 0m 59s"
        );
        assert_eq!(
            duration_to_str(Duration::from_secs(3 * 60 * 60 + 60)),
            "3h 1m 0s"
        );
    }
}<|MERGE_RESOLUTION|>--- conflicted
+++ resolved
@@ -5,12 +5,7 @@
 use std::borrow::Cow;
 use std::fmt;
 use std::str::FromStr;
-<<<<<<< HEAD
-use std::time::SystemTime;
-=======
 use std::time::{Duration, SystemTime};
-use std::{fmt, fs};
->>>>>>> 3ee81cbe
 
 use async_std::path::{Path, PathBuf};
 use async_std::{fs, io};
